package postgres

import (
	"context"
	"errors"
	"fmt"
	"strings"

	"github.com/ccoveille/go-safecast"

	"github.com/authzed/spicedb/pkg/datastore/options"
	"github.com/authzed/spicedb/pkg/genutil/mapz"
	typedschema "github.com/authzed/spicedb/pkg/schema"
	"github.com/authzed/spicedb/pkg/spiceerrors"

	sq "github.com/Masterminds/squirrel"
	v1 "github.com/authzed/authzed-go/proto/authzed/api/v1"
	"github.com/jackc/pgx/v5"
	"github.com/jzelinskie/stringz"

	"github.com/authzed/spicedb/internal/datastore/common"
	pgxcommon "github.com/authzed/spicedb/internal/datastore/postgres/common"
	"github.com/authzed/spicedb/internal/datastore/postgres/schema"
	"github.com/authzed/spicedb/pkg/datastore"
	core "github.com/authzed/spicedb/pkg/proto/core/v1"
	"github.com/authzed/spicedb/pkg/tuple"
)

const (
	errUnableToWriteConfig                = "unable to write namespace config: %w"
	errUnableToDeleteConfig               = "unable to delete namespace config: %w"
	errUnableToWriteRelationships         = "unable to write relationships: %w"
	errUnableToDeleteRelationships        = "unable to delete relationships: %w"
	errUnableToWriteRelationshipsCounter  = "unable to write relationships counter: %w"
	errUnableToDeleteRelationshipsCounter = "unable to delete relationships counter: %w"
)

var (
	writeNamespace = psql.Insert(schema.TableNamespace).Columns(
		schema.ColNamespace,
		schema.ColConfig,
	)

	deleteNamespace = psql.Update(schema.TableNamespace).Where(sq.Eq{schema.ColDeletedXid: liveDeletedTxnID})

	deleteNamespaceTuples = psql.Update(schema.TableTuple).Where(sq.Eq{schema.ColDeletedXid: liveDeletedTxnID})

<<<<<<< HEAD
	writeObject = psql.Insert(tableObjectData).Columns(
		colOdType,
		colOdID,
		colOdData,
	)

	writeTuple = psql.Insert(tableTuple).Columns(
		colNamespace,
		colObjectID,
		colRelation,
		colUsersetNamespace,
		colUsersetObjectID,
		colUsersetRelation,
		colCaveatContextName,
		colCaveatContext,
		colExpiration,
=======
	writeTuple = psql.Insert(schema.TableTuple).Columns(
		schema.ColNamespace,
		schema.ColObjectID,
		schema.ColRelation,
		schema.ColUsersetNamespace,
		schema.ColUsersetObjectID,
		schema.ColUsersetRelation,
		schema.ColCaveatContextName,
		schema.ColCaveatContext,
		schema.ColExpiration,
>>>>>>> bbd6e3e1
	)

	deleteTuple     = psql.Update(schema.TableTuple).Where(sq.Eq{schema.ColDeletedXid: liveDeletedTxnID})
	selectForDelete = psql.Select(
		schema.ColNamespace,
		schema.ColObjectID,
		schema.ColRelation,
		schema.ColUsersetNamespace,
		schema.ColUsersetObjectID,
		schema.ColUsersetRelation,
		schema.ColCreatedXid,
	).From(schema.TableTuple).Where(sq.Eq{schema.ColDeletedXid: liveDeletedTxnID})

	writeRelationshipCounter = psql.Insert(schema.TableRelationshipCounter).Columns(
		schema.ColCounterName,
		schema.ColCounterFilter,
		schema.ColCounterCurrentCount,
		schema.ColCounterSnapshot,
	)

	updateRelationshipCounter = psql.Update(schema.TableRelationshipCounter).Where(sq.Eq{schema.ColDeletedXid: liveDeletedTxnID})

	deleteRelationshipCounter = psql.Update(schema.TableRelationshipCounter).Where(sq.Eq{schema.ColDeletedXid: liveDeletedTxnID})
)

type pgReadWriteTXN struct {
	*pgReader
	tx     pgx.Tx
	newXID xid8
}

func appendForInsertion(builder sq.InsertBuilder, tpl tuple.Relationship) sq.InsertBuilder {
	var caveatName string
	var caveatContext map[string]any
	if tpl.OptionalCaveat != nil {
		caveatName = tpl.OptionalCaveat.CaveatName
		caveatContext = tpl.OptionalCaveat.Context.AsMap()
	}

	valuesToWrite := []interface{}{
		tpl.Resource.ObjectType,
		tpl.Resource.ObjectID,
		tpl.Resource.Relation,
		tpl.Subject.ObjectType,
		tpl.Subject.ObjectID,
		tpl.Subject.Relation,
		caveatName,
		caveatContext, // PGX driver serializes map[string]any to JSONB columns,
		tpl.OptionalExpiration,
	}

	return builder.Values(valuesToWrite...)
}

func (rwt *pgReadWriteTXN) collectSimplifiedTouchTypes(ctx context.Context, mutations []tuple.RelationshipUpdate) (*mapz.Set[string], error) {
	// Collect the list of namespaces used for resources for relationships being TOUCHed.
	touchedResourceNamespaces := mapz.NewSet[string]()
	for _, mut := range mutations {
		if mut.Operation == tuple.UpdateOperationTouch {
			touchedResourceNamespaces.Add(mut.Relationship.Resource.ObjectType)
		}
	}

	// Load the namespaces for any resources that are being TOUCHed and check if the relation being touched
	// *can* have a caveat. If not, mark the relation as supported simplified TOUCH operations.
	relationSupportSimplifiedTouch := mapz.NewSet[string]()
	if touchedResourceNamespaces.IsEmpty() {
		return relationSupportSimplifiedTouch, nil
	}

	namespaces, err := rwt.LookupNamespacesWithNames(ctx, touchedResourceNamespaces.AsSlice())
	if err != nil {
		return nil, handleWriteError(err)
	}

	if len(namespaces) == 0 {
		return relationSupportSimplifiedTouch, nil
	}

	nsDefByName := make(map[string]*core.NamespaceDefinition, len(namespaces))
	for _, ns := range namespaces {
		nsDefByName[ns.Definition.Name] = ns.Definition
	}

	for _, mut := range mutations {
		rel := mut.Relationship
		if mut.Operation != tuple.UpdateOperationTouch {
			continue
		}

		nsDef, ok := nsDefByName[rel.Resource.ObjectType]
		if !ok {
			continue
		}

		vts, err := typedschema.NewDefinition(typedschema.NewTypeSystem(typedschema.ResolverForDatastoreReader(rwt)), nsDef)
		if err != nil {
			return nil, handleWriteError(err)
		}

		notAllowed, err := vts.RelationDoesNotAllowCaveatsOrTraitsForSubject(rel.Resource.Relation, rel.Subject.ObjectType)
		if err != nil {
			// Ignore errors and just fallback to the less efficient path.
			continue
		}

		if notAllowed {
			relationSupportSimplifiedTouch.Add(nsDef.Name + "#" + rel.Resource.Relation + "@" + rel.Subject.ObjectType)
			continue
		}
	}

	return relationSupportSimplifiedTouch, nil
}

type objectKey struct {
	ObjectType string
	ObjectID   string
}

type objectsForInsert struct {
	insertBuilder sq.InsertBuilder
	objectKeys    map[objectKey]struct{}
}

func (o *objectsForInsert) Add(obj tuple.ObjectAndRelation) {
	if obj.ObjectData != nil {
		key := objectKey{
			ObjectType: obj.ObjectType,
			ObjectID:   obj.ObjectID,
		}
		if _, exists := o.objectKeys[key]; !exists {
			o.objectKeys[key] = struct{}{}
			valuesToWrite := []any{
				obj.ObjectType,
				obj.ObjectID,
				obj.ObjectData.AsMap(),
			}
			o.insertBuilder = o.insertBuilder.Values(valuesToWrite...)
		}
	}
}

func (o *objectsForInsert) HasObjectsForInsert() bool {
	return len(o.objectKeys) > 0
}

func (o *objectsForInsert) Insert(ctx context.Context, tx pgx.Tx) error {
	sql, args, err := o.insertBuilder.Suffix(fmt.Sprintf("ON CONFLICT ON CONSTRAINT %s DO UPDATE SET %s = EXCLUDED.%s",
		constrOdLiving, colOdData, colOdData)).ToSql()
	if err != nil {
		return fmt.Errorf("unable to build insert objects query: %w", err)
	}
	if _, err = tx.Exec(ctx, sql, args...); err != nil {
		return fmt.Errorf("unable to write objects data: %w", err)
	}
	return nil
}

func (rwt *pgReadWriteTXN) WriteRelationships(ctx context.Context, mutations []tuple.RelationshipUpdate) error {
	touchMutationsByNonCaveat := make(map[string]tuple.RelationshipUpdate, len(mutations))
	hasCreateInserts := false

	createInserts := writeTuple
	touchInserts := writeTuple
	objectInserts := objectsForInsert{
		insertBuilder: writeObject,
		objectKeys:    make(map[objectKey]struct{}, len(mutations)),
	}

	deleteClauses := sq.Or{}

	// Determine the set of relation+subject types for whom a "simplified" TOUCH operation can be used. A
	// simplified TOUCH operation is one in which the relationship does not support caveats for the subject
	// type. In such cases, the "DELETE" operation is unnecessary because the relationship does not support
	// caveats for the subject type, and thus the relationship can be TOUCHed without needing to check for
	// the existence of a relationship with a different caveat name and/or context which might need to be
	// replaced.
	relationSupportSimplifiedTouch, err := rwt.collectSimplifiedTouchTypes(ctx, mutations)
	if err != nil {
		return err
	}

	// Parse the updates, building inserts for CREATE/TOUCH and deletes for DELETE.
	for _, mut := range mutations {
		rel := mut.Relationship

		switch mut.Operation {
		case tuple.UpdateOperationCreate:
			createInserts = appendForInsertion(createInserts, rel)
			hasCreateInserts = true
			objectInserts.Add(rel.Resource)
			objectInserts.Add(rel.Subject)

		case tuple.UpdateOperationTouch:
			touchInserts = appendForInsertion(touchInserts, rel)
			touchMutationsByNonCaveat[tuple.StringWithoutCaveatOrExpiration(rel)] = mut
			objectInserts.Add(rel.Resource)
			objectInserts.Add(rel.Subject)

		case tuple.UpdateOperationDelete:
			deleteClauses = append(deleteClauses, exactRelationshipClause(rel))

		default:
			return spiceerrors.MustBugf("unknown tuple mutation: %v", mut)
		}
	}

	if objectInserts.HasObjectsForInsert() {
		if err := objectInserts.Insert(ctx, rwt.tx); err != nil {
			return handleWriteError(err)
		}
	}

	// Run CREATE insertions, if any.
	if hasCreateInserts {
		sql, args, err := createInserts.ToSql()
		if err != nil {
			return handleWriteError(err)
		}

		_, err = rwt.tx.Exec(ctx, sql, args...)
		if err != nil {
			return handleWriteError(err)
		}
	}

	// For each of the TOUCH operations, invoke the INSERTs, but with `ON CONFLICT DO NOTHING` to ensure
	// that the operations over existing relationships no-op.
	if len(touchMutationsByNonCaveat) > 0 {
		touchInserts = touchInserts.Suffix(fmt.Sprintf("ON CONFLICT DO NOTHING RETURNING %s, %s, %s, %s, %s, %s",
			schema.ColNamespace,
			schema.ColObjectID,
			schema.ColRelation,
			schema.ColUsersetNamespace,
			schema.ColUsersetObjectID,
			schema.ColUsersetRelation,
		))

		sql, args, err := touchInserts.ToSql()
		if err != nil {
			return handleWriteError(err)
		}

		rows, err := rwt.tx.Query(ctx, sql, args...)
		if err != nil {
			return handleWriteError(err)
		}
		defer rows.Close()

		// Remove from the TOUCH map of operations each row that was successfully inserted.
		// This will cover any TOUCH that created an entirely new relationship, acting like
		// a CREATE.
		for rows.Next() {
			var resourceObjectType string
			var resourceObjectID string
			var relation string
			var subjectObjectType string
			var subjectObjectID string
			var subjectRelation string

			err := rows.Scan(
				&resourceObjectType,
				&resourceObjectID,
				&relation,
				&subjectObjectType,
				&subjectObjectID,
				&subjectRelation,
			)
			if err != nil {
				return handleWriteError(err)
			}

			rel := tuple.Relationship{
				RelationshipReference: tuple.RelationshipReference{
					Resource: tuple.ObjectAndRelation{
						ObjectType: resourceObjectType,
						ObjectID:   resourceObjectID,
						Relation:   relation,
					},
					Subject: tuple.ObjectAndRelation{
						ObjectType: subjectObjectType,
						ObjectID:   subjectObjectID,
						Relation:   subjectRelation,
					},
				},
			}

			tplString := tuple.StringWithoutCaveatOrExpiration(rel)
			_, ok := touchMutationsByNonCaveat[tplString]
			if !ok {
				return spiceerrors.MustBugf("missing expected completed TOUCH mutation")
			}

			delete(touchMutationsByNonCaveat, tplString)
		}
		rows.Close()

		// For each remaining TOUCH mutation, add a "DELETE" operation for the row such that if the caveat and/or
		// context has changed, the row will be deleted. For ones in which the caveat name and/or context did cause
		// the deletion (because of a change), the row will be re-inserted with the new caveat name and/or context.
		for _, mut := range touchMutationsByNonCaveat {
			// If the relation support a simplified TOUCH operation, then skip the DELETE operation, as it is unnecessary
			// because the relation does not support a caveat for a subject of this type.
			if relationSupportSimplifiedTouch.Has(mut.Relationship.Resource.ObjectType + "#" + mut.Relationship.Resource.Relation + "@" + mut.Relationship.Subject.ObjectType) {
				continue
			}

			deleteClauses = append(deleteClauses, exactRelationshipDifferentCaveatAndExpirationClause(mut.Relationship))
		}
	}

	// Execute the "DELETE" operation (an UPDATE with setting the deletion ID to the current transaction ID)
	// for any DELETE mutations or TOUCH mutations that matched existing relationships and whose caveat name
	// or context is different in some manner. We use RETURNING to determine which TOUCHed relationships were
	// deleted by virtue of their caveat name and/or context being changed.
	if len(deleteClauses) == 0 {
		// Nothing more to do.
		return nil
	}

	builder := deleteTuple.
		Where(deleteClauses).
		Suffix(fmt.Sprintf("RETURNING %s, %s, %s, %s, %s, %s",
			schema.ColNamespace,
			schema.ColObjectID,
			schema.ColRelation,
			schema.ColUsersetNamespace,
			schema.ColUsersetObjectID,
			schema.ColUsersetRelation,
		))

	sql, args, err := builder.
		Set(schema.ColDeletedXid, rwt.newXID).
		ToSql()
	if err != nil {
		return handleWriteError(err)
	}

	rows, err := rwt.tx.Query(ctx, sql, args...)
	if err != nil {
		return handleWriteError(err)
	}
	defer rows.Close()

	// For each deleted row representing a TOUCH, recreate with the new caveat and/or context.
	touchWrite := writeTuple
	touchWriteHasValues := false

	for rows.Next() {
		var resourceObjectType string
		var resourceObjectID string
		var relation string
		var subjectObjectType string
		var subjectObjectID string
		var subjectRelation string

		err := rows.Scan(
			&resourceObjectType,
			&resourceObjectID,
			&relation,
			&subjectObjectType,
			&subjectObjectID,
			&subjectRelation,
		)
		if err != nil {
			return handleWriteError(err)
		}

		deletedTpl := tuple.Relationship{
			RelationshipReference: tuple.RelationshipReference{
				Resource: tuple.ObjectAndRelation{
					ObjectType: resourceObjectType,
					ObjectID:   resourceObjectID,
					Relation:   relation,
				},
				Subject: tuple.ObjectAndRelation{
					ObjectType: subjectObjectType,
					ObjectID:   subjectObjectID,
					Relation:   subjectRelation,
				},
			},
		}

		tplString := tuple.StringWithoutCaveatOrExpiration(deletedTpl)
		mutation, ok := touchMutationsByNonCaveat[tplString]
		if !ok {
			// This did not represent a TOUCH operation.
			continue
		}

		touchWrite = appendForInsertion(touchWrite, mutation.Relationship)
		touchWriteHasValues = true
	}
	rows.Close()

	// If no INSERTs are necessary to update caveats, then nothing more to do.
	if !touchWriteHasValues {
		return nil
	}

	// Otherwise execute the INSERTs for the caveated-changes TOUCHed relationships.
	sql, args, err = touchWrite.ToSql()
	if err != nil {
		return handleWriteError(err)
	}

	_, err = rwt.tx.Exec(ctx, sql, args...)
	if err != nil {
		return handleWriteError(err)
	}

	return nil
}

func handleWriteError(err error) error {
	if pgxcommon.IsSerializationError(err) {
		return common.NewSerializationError(fmt.Errorf("unable to write relationships due to a serialization error: [%w]; this typically indicates that a number of write transactions are contending over the same relationships; either reduce the contention or scale this Postgres instance", err))
	}

	return fmt.Errorf(errUnableToWriteRelationships, err)
}

func (rwt *pgReadWriteTXN) DeleteRelationships(ctx context.Context, filter *v1.RelationshipFilter, opts ...options.DeleteOptionsOption) (uint64, bool, error) {
	delOpts := options.NewDeleteOptionsWithOptionsAndDefaults(opts...)
	if delOpts.DeleteLimit != nil && *delOpts.DeleteLimit > 0 {
		return rwt.deleteRelationshipsWithLimit(ctx, filter, *delOpts.DeleteLimit)
	}

	numDeleted, err := rwt.deleteRelationships(ctx, filter)
	return numDeleted, false, err
}

func (rwt *pgReadWriteTXN) deleteRelationshipsWithLimit(ctx context.Context, filter *v1.RelationshipFilter, limit uint64) (uint64, bool, error) {
	// validate the limit
	intLimit, err := safecast.ToInt64(limit)
	if err != nil {
		return 0, false, fmt.Errorf("limit argument could not safely be cast to int64: %w", err)
	}

	// Construct a select query for the relationships to be removed.
	query := selectForDelete

	if filter.ResourceType != "" {
		query = query.Where(sq.Eq{schema.ColNamespace: filter.ResourceType})
	}
	if filter.OptionalResourceId != "" {
		query = query.Where(sq.Eq{schema.ColObjectID: filter.OptionalResourceId})
	}
	if filter.OptionalRelation != "" {
		query = query.Where(sq.Eq{schema.ColRelation: filter.OptionalRelation})
	}
	if filter.OptionalResourceIdPrefix != "" {
		if strings.Contains(filter.OptionalResourceIdPrefix, "%") {
			return 0, false, fmt.Errorf("unable to delete relationships with a prefix containing the %% character")
		}

		query = query.Where(sq.Like{schema.ColObjectID: filter.OptionalResourceIdPrefix + "%"})
	}

	// Add clauses for the SubjectFilter
	if subjectFilter := filter.OptionalSubjectFilter; subjectFilter != nil {
		query = query.Where(sq.Eq{schema.ColUsersetNamespace: subjectFilter.SubjectType})
		if subjectFilter.OptionalSubjectId != "" {
			query = query.Where(sq.Eq{schema.ColUsersetObjectID: subjectFilter.OptionalSubjectId})
		}
		if relationFilter := subjectFilter.OptionalRelation; relationFilter != nil {
			query = query.Where(sq.Eq{schema.ColUsersetRelation: stringz.DefaultEmpty(relationFilter.Relation, datastore.Ellipsis)})
		}
	}

	query = query.Limit(limit)

	selectSQL, args, err := query.ToSql()
	if err != nil {
		return 0, false, fmt.Errorf(errUnableToDeleteRelationships, err)
	}

	args = append(args, rwt.newXID)

	// Construct a CTE to update the relationships as removed.
	cteSQL := fmt.Sprintf(
		"WITH found_tuples AS (%s)\nUPDATE %s SET %s = $%d WHERE (%s, %s, %s, %s, %s, %s, %s) IN (select * from found_tuples)",
		selectSQL,
		schema.TableTuple,
		schema.ColDeletedXid,
		len(args),
		schema.ColNamespace,
		schema.ColObjectID,
		schema.ColRelation,
		schema.ColUsersetNamespace,
		schema.ColUsersetObjectID,
		schema.ColUsersetRelation,
		schema.ColCreatedXid,
	)

	result, err := rwt.tx.Exec(ctx, cteSQL, args...)
	if err != nil {
		return 0, false, fmt.Errorf(errUnableToDeleteRelationships, err)
	}

	numDeleted, err := safecast.ToUint64(result.RowsAffected())
	if err != nil {
		return 0, false, fmt.Errorf("unable to cast rows affected to uint64: %w", err)
	}

	return numDeleted, result.RowsAffected() == intLimit, nil
}

func (rwt *pgReadWriteTXN) deleteRelationships(ctx context.Context, filter *v1.RelationshipFilter) (uint64, error) {
	// Add clauses for the ResourceFilter
	query := deleteTuple
	if filter.ResourceType != "" {
		query = query.Where(sq.Eq{schema.ColNamespace: filter.ResourceType})
	}
	if filter.OptionalResourceId != "" {
		query = query.Where(sq.Eq{schema.ColObjectID: filter.OptionalResourceId})
	}
	if filter.OptionalRelation != "" {
		query = query.Where(sq.Eq{schema.ColRelation: filter.OptionalRelation})
	}
	if filter.OptionalResourceIdPrefix != "" {
		if strings.Contains(filter.OptionalResourceIdPrefix, "%") {
			return 0, fmt.Errorf("unable to delete relationships with a prefix containing the %% character")
		}

		query = query.Where(sq.Like{schema.ColObjectID: filter.OptionalResourceIdPrefix + "%"})
	}

	// Add clauses for the SubjectFilter
	if subjectFilter := filter.OptionalSubjectFilter; subjectFilter != nil {
		query = query.Where(sq.Eq{schema.ColUsersetNamespace: subjectFilter.SubjectType})
		if subjectFilter.OptionalSubjectId != "" {
			query = query.Where(sq.Eq{schema.ColUsersetObjectID: subjectFilter.OptionalSubjectId})
		}
		if relationFilter := subjectFilter.OptionalRelation; relationFilter != nil {
			query = query.Where(sq.Eq{schema.ColUsersetRelation: stringz.DefaultEmpty(relationFilter.Relation, datastore.Ellipsis)})
		}
	}

	sql, args, err := query.Set(schema.ColDeletedXid, rwt.newXID).ToSql()
	if err != nil {
		return 0, fmt.Errorf(errUnableToDeleteRelationships, err)
	}

	result, err := rwt.tx.Exec(ctx, sql, args...)
	if err != nil {
		return 0, fmt.Errorf(errUnableToDeleteRelationships, err)
	}

	numDeleted, err := safecast.ToUint64(result.RowsAffected())
	if err != nil {
		return 0, fmt.Errorf("unable to cast rows affected to uint64: %w", err)
	}

	return numDeleted, nil
}

func (rwt *pgReadWriteTXN) WriteNamespaces(ctx context.Context, newConfigs ...*core.NamespaceDefinition) error {
	deletedNamespaceClause := sq.Or{}
	writeQuery := writeNamespace

	for _, newNamespace := range newConfigs {
		serialized, err := newNamespace.MarshalVT()
		if err != nil {
			return fmt.Errorf(errUnableToWriteConfig, err)
		}

		deletedNamespaceClause = append(deletedNamespaceClause, sq.Eq{schema.ColNamespace: newNamespace.Name})

		valuesToWrite := []interface{}{newNamespace.Name, serialized}

		writeQuery = writeQuery.Values(valuesToWrite...)
	}

	delSQL, delArgs, err := deleteNamespace.
		Set(schema.ColDeletedXid, rwt.newXID).
		Where(deletedNamespaceClause).
		ToSql()
	if err != nil {
		return fmt.Errorf(errUnableToWriteConfig, err)
	}

	_, err = rwt.tx.Exec(ctx, delSQL, delArgs...)
	if err != nil {
		return fmt.Errorf(errUnableToWriteConfig, err)
	}

	sql, args, err := writeQuery.ToSql()
	if err != nil {
		return fmt.Errorf(errUnableToWriteConfig, err)
	}

	if _, err = rwt.tx.Exec(ctx, sql, args...); err != nil {
		return fmt.Errorf(errUnableToWriteConfig, err)
	}

	return nil
}

func (rwt *pgReadWriteTXN) DeleteNamespaces(ctx context.Context, nsNames ...string) error {
	aliveFilter := func(original sq.SelectBuilder) sq.SelectBuilder {
		return original.Where(sq.Eq{schema.ColDeletedXid: liveDeletedTxnID})
	}

	nsClauses := make([]sq.Sqlizer, 0, len(nsNames))
	tplClauses := make([]sq.Sqlizer, 0, len(nsNames))
	querier := pgxcommon.QuerierFuncsFor(rwt.tx)
	for _, nsName := range nsNames {
		_, _, err := rwt.loadNamespace(ctx, nsName, querier, aliveFilter)
		switch {
		case errors.As(err, &datastore.NamespaceNotFoundError{}):
			return err

		case err == nil:
			nsClauses = append(nsClauses, sq.Eq{schema.ColNamespace: nsName})
			tplClauses = append(tplClauses, sq.Eq{schema.ColNamespace: nsName})

		default:
			return fmt.Errorf(errUnableToDeleteConfig, err)
		}
	}

	delSQL, delArgs, err := deleteNamespace.
		Set(schema.ColDeletedXid, rwt.newXID).
		Where(sq.Or(nsClauses)).
		ToSql()
	if err != nil {
		return fmt.Errorf(errUnableToDeleteConfig, err)
	}

	_, err = rwt.tx.Exec(ctx, delSQL, delArgs...)
	if err != nil {
		return fmt.Errorf(errUnableToDeleteConfig, err)
	}

	deleteTupleSQL, deleteTupleArgs, err := deleteNamespaceTuples.
		Set(schema.ColDeletedXid, rwt.newXID).
		Where(sq.Or(tplClauses)).
		ToSql()
	if err != nil {
		return fmt.Errorf(errUnableToDeleteConfig, err)
	}

	_, err = rwt.tx.Exec(ctx, deleteTupleSQL, deleteTupleArgs...)
	if err != nil {
		return fmt.Errorf(errUnableToDeleteConfig, err)
	}

	return nil
}

func (rwt *pgReadWriteTXN) RegisterCounter(ctx context.Context, name string, filter *core.RelationshipFilter) error {
	// Ensure the counter exists.
	counters, err := rwt.lookupCounters(ctx, name)
	if err != nil {
		return err
	}

	if len(counters) != 0 {
		return datastore.NewCounterAlreadyRegisteredErr(name, filter)
	}

	serializedFilter, err := filter.MarshalVT()
	if err != nil {
		return fmt.Errorf("unable to serialize filter: %w", err)
	}

	writeQuery := writeRelationshipCounter
	writeQuery = writeQuery.Values(name, serializedFilter, 0, nil)

	sql, args, err := writeQuery.ToSql()
	if err != nil {
		return fmt.Errorf(errUnableToWriteRelationshipsCounter, err)
	}

	if _, err = rwt.tx.Exec(ctx, sql, args...); err != nil {
		// If this is a constraint violation, return that the filter is already registered.
		if pgxcommon.IsConstraintFailureError(err) {
			return datastore.NewCounterAlreadyRegisteredErr(name, filter)
		}

		return fmt.Errorf(errUnableToWriteConfig, err)
	}

	return nil
}

func (rwt *pgReadWriteTXN) UnregisterCounter(ctx context.Context, name string) error {
	// Ensure the counter exists.
	counters, err := rwt.lookupCounters(ctx, name)
	if err != nil {
		return err
	}

	if len(counters) == 0 {
		return datastore.NewCounterNotRegisteredErr(name)
	}

	deleteQuery := deleteRelationshipCounter.Where(sq.Eq{schema.ColCounterName: name})

	delSQL, delArgs, err := deleteQuery.
		Set(schema.ColDeletedXid, rwt.newXID).
		ToSql()
	if err != nil {
		return fmt.Errorf(errUnableToDeleteConfig, err)
	}

	_, err = rwt.tx.Exec(ctx, delSQL, delArgs...)
	if err != nil {
		return fmt.Errorf(errUnableToDeleteConfig, err)
	}

	return nil
}

func (rwt *pgReadWriteTXN) StoreCounterValue(ctx context.Context, name string, value int, computedAtRevision datastore.Revision) error {
	// Ensure the counter exists.
	counters, err := rwt.lookupCounters(ctx, name)
	if err != nil {
		return err
	}

	if len(counters) == 0 {
		return datastore.NewCounterNotRegisteredErr(name)
	}

	computedAtRevisionSnapshot := computedAtRevision.(postgresRevision).snapshot

	// Update the counter.
	updateQuery := updateRelationshipCounter.
		Set(schema.ColCounterCurrentCount, value).
		Set(schema.ColCounterSnapshot, computedAtRevisionSnapshot)

	sql, args, err := updateQuery.
		Where(sq.Eq{schema.ColCounterName: name}).
		ToSql()
	if err != nil {
		return fmt.Errorf(errUnableToWriteRelationshipsCounter, err)
	}

	if _, err = rwt.tx.Exec(ctx, sql, args...); err != nil {
		return fmt.Errorf(errUnableToWriteRelationshipsCounter, err)
	}

	return nil
}

var copyCols = []string{
	schema.ColNamespace,
	schema.ColObjectID,
	schema.ColRelation,
	schema.ColUsersetNamespace,
	schema.ColUsersetObjectID,
	schema.ColUsersetRelation,
	schema.ColCaveatContextName,
	schema.ColCaveatContext,
	schema.ColExpiration,
}

var copyObjectCols = []string{
	colOdType,
	colOdID,
	colOdData,
}

func (rwt *pgReadWriteTXN) BulkLoad(ctx context.Context, iter datastore.BulkWriteRelationshipSource) (uint64, error) {
<<<<<<< HEAD
	return pgxcommon.BulkLoadWithObjectData(ctx, rwt.tx, tableTuple, copyCols, tableObjectData, copyObjectCols, iter)
=======
	return pgxcommon.BulkLoad(ctx, rwt.tx, schema.TableTuple, copyCols, iter)
>>>>>>> bbd6e3e1
}

func exactRelationshipClause(r tuple.Relationship) sq.Eq {
	return sq.Eq{
		schema.ColNamespace:        r.Resource.ObjectType,
		schema.ColObjectID:         r.Resource.ObjectID,
		schema.ColRelation:         r.Resource.Relation,
		schema.ColUsersetNamespace: r.Subject.ObjectType,
		schema.ColUsersetObjectID:  r.Subject.ObjectID,
		schema.ColUsersetRelation:  r.Subject.Relation,
	}
}

func exactRelationshipDifferentCaveatAndExpirationClause(r tuple.Relationship) sq.And {
	var caveatName string
	var caveatContext map[string]any
	if r.OptionalCaveat != nil {
		caveatName = r.OptionalCaveat.CaveatName
		caveatContext = r.OptionalCaveat.Context.AsMap()
	}

	expiration := r.OptionalExpiration
	return sq.And{
		sq.Eq{
			schema.ColNamespace:        r.Resource.ObjectType,
			schema.ColObjectID:         r.Resource.ObjectID,
			schema.ColRelation:         r.Resource.Relation,
			schema.ColUsersetNamespace: r.Subject.ObjectType,
			schema.ColUsersetObjectID:  r.Subject.ObjectID,
			schema.ColUsersetRelation:  r.Subject.Relation,
		},
		sq.Or{
			sq.Expr(fmt.Sprintf(`%s IS DISTINCT FROM ?`, schema.ColCaveatContextName), caveatName),
			sq.Expr(fmt.Sprintf(`%s IS DISTINCT FROM ?`, schema.ColExpiration), expiration),
			sq.NotEq{
				schema.ColCaveatContext: caveatContext,
			},
		},
	}
}

var _ datastore.ReadWriteTransaction = &pgReadWriteTXN{}<|MERGE_RESOLUTION|>--- conflicted
+++ resolved
@@ -45,24 +45,12 @@
 
 	deleteNamespaceTuples = psql.Update(schema.TableTuple).Where(sq.Eq{schema.ColDeletedXid: liveDeletedTxnID})
 
-<<<<<<< HEAD
 	writeObject = psql.Insert(tableObjectData).Columns(
 		colOdType,
 		colOdID,
 		colOdData,
 	)
 
-	writeTuple = psql.Insert(tableTuple).Columns(
-		colNamespace,
-		colObjectID,
-		colRelation,
-		colUsersetNamespace,
-		colUsersetObjectID,
-		colUsersetRelation,
-		colCaveatContextName,
-		colCaveatContext,
-		colExpiration,
-=======
 	writeTuple = psql.Insert(schema.TableTuple).Columns(
 		schema.ColNamespace,
 		schema.ColObjectID,
@@ -73,7 +61,6 @@
 		schema.ColCaveatContextName,
 		schema.ColCaveatContext,
 		schema.ColExpiration,
->>>>>>> bbd6e3e1
 	)
 
 	deleteTuple     = psql.Update(schema.TableTuple).Where(sq.Eq{schema.ColDeletedXid: liveDeletedTxnID})
@@ -841,11 +828,7 @@
 }
 
 func (rwt *pgReadWriteTXN) BulkLoad(ctx context.Context, iter datastore.BulkWriteRelationshipSource) (uint64, error) {
-<<<<<<< HEAD
-	return pgxcommon.BulkLoadWithObjectData(ctx, rwt.tx, tableTuple, copyCols, tableObjectData, copyObjectCols, iter)
-=======
-	return pgxcommon.BulkLoad(ctx, rwt.tx, schema.TableTuple, copyCols, iter)
->>>>>>> bbd6e3e1
+	return pgxcommon.BulkLoadWithObjectData(ctx, rwt.tx, schema.TableTuple, copyCols, tableObjectData, copyObjectCols, iter)
 }
 
 func exactRelationshipClause(r tuple.Relationship) sq.Eq {
